/*
 * Copyright (C) tsotchke
 *
 * SPDX-License-Identifier: MIT
 *
 */
#ifndef ESHKOL_ESHKOL_H
#define ESHKOL_ESHKOL_H

// Version information
#define ESHKOL_VERSION_MAJOR 1
#define ESHKOL_VERSION_MINOR 0
#define ESHKOL_VERSION_PATCH 0
#define ESHKOL_VERSION_STRING "1.0.0-foundation"

#include <stdint.h>
#include <stdbool.h>

// ═══════════════════════════════════════════════════════════════════════════
// CROSS-PLATFORM STATIC ASSERTION MACRO
// _Static_assert is C11, static_assert is C++11. GCC in C++ mode doesn't
// recognize _Static_assert. This macro provides a unified interface.
// ═══════════════════════════════════════════════════════════════════════════
#ifdef __cplusplus
#define ESHKOL_STATIC_ASSERT(cond, msg) static_assert(cond, msg)
#else
#define ESHKOL_STATIC_ASSERT(cond, msg) _Static_assert(cond, msg)
#endif

#ifdef __cplusplus

#include <fstream>

extern "C" {
#endif

typedef enum {
    ESHKOL_INVALID,
    ESHKOL_UNTYPED,
    ESHKOL_UINT8,
    ESHKOL_UINT16,
    ESHKOL_UINT32,
    ESHKOL_UINT64,
    ESHKOL_INT8,
    ESHKOL_INT16,
    ESHKOL_INT32,
    ESHKOL_INT64,
    ESHKOL_DOUBLE,
    ESHKOL_STRING,
    ESHKOL_FUNC,
    ESHKOL_VAR,
    ESHKOL_OP,
    ESHKOL_CONS,
    ESHKOL_NULL,
    ESHKOL_TENSOR,
    ESHKOL_CHAR,
    ESHKOL_BOOL
} eshkol_type_t;

// ═══════════════════════════════════════════════════════════════════════════
// VALUE TYPE TAGS - 8-bit type field with subtype headers for pointers
// ═══════════════════════════════════════════════════════════════════════════
typedef enum {
    // ═══════════════════════════════════════════════════════════════════════
    // IMMEDIATE VALUES (0-7) - data stored directly in tagged value
    // No heap allocation, no header needed
    // ═══════════════════════════════════════════════════════════════════════
    ESHKOL_VALUE_NULL        = 0,   // Empty/null value
    ESHKOL_VALUE_INT64       = 1,   // 64-bit signed integer
    ESHKOL_VALUE_DOUBLE      = 2,   // Double-precision float
    ESHKOL_VALUE_BOOL        = 3,   // Boolean (#t/#f)
    ESHKOL_VALUE_CHAR        = 4,   // Unicode character
    ESHKOL_VALUE_SYMBOL      = 5,   // Interned symbol
    ESHKOL_VALUE_DUAL_NUMBER = 6,   // Forward-mode AD dual number
    // Reserved: 7

    // ═══════════════════════════════════════════════════════════════════════
    // CONSOLIDATED POINTER TYPES (8-9) - subtype in object header
    // All heap-allocated objects have eshkol_object_header_t prefix
    // ═══════════════════════════════════════════════════════════════════════
    ESHKOL_VALUE_HEAP_PTR    = 8,   // Heap data: cons, string, vector, tensor, hash, exception
    ESHKOL_VALUE_CALLABLE    = 9,   // Callables: closure, lambda-sexpr, ad-node

    // Reserved: 10-15 (for future core types)

    // ═══════════════════════════════════════════════════════════════════════
    // MULTIMEDIA TYPES (16-19) - linear resources with lifecycle management
    // ═══════════════════════════════════════════════════════════════════════
    ESHKOL_VALUE_HANDLE      = 16,  // Managed resource handles
    ESHKOL_VALUE_BUFFER      = 17,  // Typed data buffers
    ESHKOL_VALUE_STREAM      = 18,  // Lazy data streams
    ESHKOL_VALUE_EVENT       = 19,  // Input/system events

    // ═══════════════════════════════════════════════════════════════════════
    // LEGACY TYPES (DEPRECATED) - For display system backward compatibility only
    // M1 Migration is COMPLETE. New code MUST use consolidated types:
    //   - HEAP_PTR (8) + subtype for: cons, string, vector, tensor, hash, exception
    //   - CALLABLE (9) + subtype for: closure, lambda-sexpr, ad-node
    // These constants are retained only for the display system to render old data.
    // DO NOT use these in new code - they will be removed in a future version.
    // ═══════════════════════════════════════════════════════════════════════
    ESHKOL_VALUE_CONS_PTR    = 32,  // DEPRECATED: use HEAP_PTR + HEAP_SUBTYPE_CONS
    ESHKOL_VALUE_STRING_PTR  = 33,  // DEPRECATED: use HEAP_PTR + HEAP_SUBTYPE_STRING
    ESHKOL_VALUE_VECTOR_PTR  = 34,  // DEPRECATED: use HEAP_PTR + HEAP_SUBTYPE_VECTOR
    ESHKOL_VALUE_TENSOR_PTR  = 35,  // DEPRECATED: use HEAP_PTR + HEAP_SUBTYPE_TENSOR
    ESHKOL_VALUE_HASH_PTR    = 36,  // DEPRECATED: use HEAP_PTR + HEAP_SUBTYPE_HASH
    ESHKOL_VALUE_EXCEPTION   = 37,  // DEPRECATED: use HEAP_PTR + HEAP_SUBTYPE_EXCEPTION
    ESHKOL_VALUE_CLOSURE_PTR = 38,  // DEPRECATED: use CALLABLE + CALLABLE_SUBTYPE_CLOSURE
    ESHKOL_VALUE_LAMBDA_SEXPR = 39, // DEPRECATED: use CALLABLE + CALLABLE_SUBTYPE_LAMBDA_SEXPR
    ESHKOL_VALUE_AD_NODE_PTR = 40,  // DEPRECATED: use CALLABLE + CALLABLE_SUBTYPE_AD_NODE
} eshkol_value_type_t;

// Type flags for Scheme exactness tracking
#define ESHKOL_VALUE_EXACT_FLAG   0x10
#define ESHKOL_VALUE_INEXACT_FLAG 0x20

// Combined type constants for common cases
#define ESHKOL_VALUE_EXACT_INT64     (ESHKOL_VALUE_INT64 | ESHKOL_VALUE_EXACT_FLAG)
#define ESHKOL_VALUE_INEXACT_DOUBLE  (ESHKOL_VALUE_DOUBLE | ESHKOL_VALUE_INEXACT_FLAG)

// Tagged data union for cons cell values
typedef union eshkol_tagged_data {
    int64_t int_val;     // Integer value
    double double_val;   // Double-precision floating point value
    uint64_t ptr_val;    // Pointer value (for cons cell pointers)
    uint64_t raw_val;    // Raw 64-bit value for manipulation
} eshkol_tagged_data_t;

// Runtime tagged value representation for ALL Eshkol values
// This struct is used throughout the system to preserve type information
typedef struct eshkol_tagged_value {
    uint8_t type;        // Value type (eshkol_value_type_t)
    uint8_t flags;       // Exactness and other flags
    uint16_t reserved;   // Reserved for future use
    union {
        int64_t int_val;
        double double_val;
        uint64_t ptr_val;
        uint64_t raw_val;   // For raw manipulation and zero-initialization
    } data;
} eshkol_tagged_value_t;

// Compile-time size validation for tagged values
<<<<<<< HEAD
static_assert(sizeof(eshkol_tagged_value_t) <= 16,
               "Tagged value must fit in 16 bytes for efficiency");
=======
ESHKOL_STATIC_ASSERT(sizeof(eshkol_tagged_value_t) <= 16,
                     "Tagged value must fit in 16 bytes for efficiency");
>>>>>>> 238318aa

// Dual number for forward-mode automatic differentiation
// Stores value and derivative simultaneously for efficient chain rule computation
typedef struct eshkol_dual_number {
    double value;       // f(x) - the function value
    double derivative;  // f'(x) - the derivative value
} eshkol_dual_number_t;

// Compile-time size validation for dual numbers
<<<<<<< HEAD
static_assert(sizeof(eshkol_dual_number_t) == 16,
               "Dual number must be 16 bytes for cache efficiency");
=======
ESHKOL_STATIC_ASSERT(sizeof(eshkol_dual_number_t) == 16,
                     "Dual number must be 16 bytes for cache efficiency");
>>>>>>> 238318aa

// Helper functions for tagged value manipulation
static inline eshkol_tagged_value_t eshkol_make_int64(int64_t val, bool exact) {
    eshkol_tagged_value_t result;
    result.type = ESHKOL_VALUE_INT64;
    result.flags = exact ? ESHKOL_VALUE_EXACT_FLAG : 0;
    result.reserved = 0;
    result.data.int_val = val;
    return result;
}

static inline eshkol_tagged_value_t eshkol_make_double(double val) {
    eshkol_tagged_value_t result;
    result.type = ESHKOL_VALUE_DOUBLE;
    result.flags = ESHKOL_VALUE_INEXACT_FLAG;
    result.reserved = 0;
    result.data.double_val = val;
    return result;
}

static inline eshkol_tagged_value_t eshkol_make_ptr(uint64_t ptr, uint8_t type) {
    eshkol_tagged_value_t result;
    result.type = type;
    result.flags = 0;
    result.reserved = 0;
    result.data.ptr_val = ptr;
    return result;
}

static inline int64_t eshkol_unpack_int64(const eshkol_tagged_value_t* val) {
    return val->data.int_val;
}

static inline double eshkol_unpack_double(const eshkol_tagged_value_t* val) {
    return val->data.double_val;
}

static inline uint64_t eshkol_unpack_ptr(const eshkol_tagged_value_t* val) {
    return val->data.ptr_val;
}

// ═══════════════════════════════════════════════════════════════════════════
// TYPE CHECKING MACROS - Handle both new consolidated and legacy types
// ═══════════════════════════════════════════════════════════════════════════

// Immediate type checks (no masking needed for new types)
#define ESHKOL_IS_NULL_TYPE(type)        ((type) == ESHKOL_VALUE_NULL)
#define ESHKOL_IS_INT64_TYPE(type)       ((type) == ESHKOL_VALUE_INT64)
#define ESHKOL_IS_DOUBLE_TYPE(type)      ((type) == ESHKOL_VALUE_DOUBLE)
#define ESHKOL_IS_BOOL_TYPE(type)        ((type) == ESHKOL_VALUE_BOOL)
#define ESHKOL_IS_CHAR_TYPE(type)        ((type) == ESHKOL_VALUE_CHAR)
#define ESHKOL_IS_SYMBOL_TYPE(type)      ((type) == ESHKOL_VALUE_SYMBOL)
#define ESHKOL_IS_DUAL_NUMBER_TYPE(type) ((type) == ESHKOL_VALUE_DUAL_NUMBER)

// Storage type checks - for cons cell setters that take int64 or double storage
// INT64 storage: INT64, BOOL, CHAR, SYMBOL (types that use int_val in the union)
// Also includes legacy pointer types (32+) and consolidated types (HEAP_PTR, CALLABLE)
// which store pointer addresses as int64
#define ESHKOL_IS_INT_STORAGE_TYPE(type) ((type) == ESHKOL_VALUE_INT64 || \
                                          (type) == ESHKOL_VALUE_BOOL || \
                                          (type) == ESHKOL_VALUE_CHAR || \
                                          (type) == ESHKOL_VALUE_SYMBOL || \
                                          (type) == ESHKOL_VALUE_HEAP_PTR || \
                                          (type) == ESHKOL_VALUE_CALLABLE || \
                                          (type) >= 32)

// Consolidated type checks
#define ESHKOL_IS_HEAP_PTR_TYPE(type)    ((type) == ESHKOL_VALUE_HEAP_PTR)
#define ESHKOL_IS_CALLABLE_TYPE(type)    ((type) == ESHKOL_VALUE_CALLABLE)

// ───────────────────────────────────────────────────────────────────────────
// DEPRECATED Legacy type checks - for display system backward compatibility
// New code should check HEAP_PTR/CALLABLE type and read subtype from header
// ───────────────────────────────────────────────────────────────────────────
#define ESHKOL_IS_CONS_PTR_TYPE(type)    ((type) == ESHKOL_VALUE_CONS_PTR)     // DEPRECATED
#define ESHKOL_IS_STRING_PTR_TYPE(type)  ((type) == ESHKOL_VALUE_STRING_PTR)   // DEPRECATED
#define ESHKOL_IS_VECTOR_PTR_TYPE(type)  ((type) == ESHKOL_VALUE_VECTOR_PTR)   // DEPRECATED
#define ESHKOL_IS_TENSOR_PTR_TYPE(type)  ((type) == ESHKOL_VALUE_TENSOR_PTR)   // DEPRECATED
#define ESHKOL_IS_HASH_PTR_TYPE(type)    ((type) == ESHKOL_VALUE_HASH_PTR)     // DEPRECATED
#define ESHKOL_IS_EXCEPTION_TYPE(type)   ((type) == ESHKOL_VALUE_EXCEPTION)    // DEPRECATED
#define ESHKOL_IS_CLOSURE_PTR_TYPE(type) ((type) == ESHKOL_VALUE_CLOSURE_PTR)  // DEPRECATED
#define ESHKOL_IS_LAMBDA_SEXPR_TYPE(type) ((type) == ESHKOL_VALUE_LAMBDA_SEXPR) // DEPRECATED
#define ESHKOL_IS_AD_NODE_PTR_TYPE(type) ((type) == ESHKOL_VALUE_AD_NODE_PTR)  // DEPRECATED

// Combined type checks (consolidated + legacy for display compatibility)
#define ESHKOL_IS_ANY_HEAP_TYPE(type)    (ESHKOL_IS_HEAP_PTR_TYPE(type) || \
                                          ESHKOL_IS_CONS_PTR_TYPE(type) || \
                                          ESHKOL_IS_STRING_PTR_TYPE(type) || \
                                          ESHKOL_IS_VECTOR_PTR_TYPE(type) || \
                                          ESHKOL_IS_TENSOR_PTR_TYPE(type) || \
                                          ESHKOL_IS_HASH_PTR_TYPE(type) || \
                                          ESHKOL_IS_EXCEPTION_TYPE(type))

#define ESHKOL_IS_ANY_CALLABLE_TYPE(type) (ESHKOL_IS_CALLABLE_TYPE(type) || \
                                           ESHKOL_IS_CLOSURE_PTR_TYPE(type) || \
                                           ESHKOL_IS_LAMBDA_SEXPR_TYPE(type) || \
                                           ESHKOL_IS_AD_NODE_PTR_TYPE(type))

// General pointer type check: any type that stores a pointer value
#define ESHKOL_IS_ANY_PTR_TYPE(type)     (ESHKOL_IS_ANY_HEAP_TYPE(type) || \
                                          ESHKOL_IS_ANY_CALLABLE_TYPE(type))

// Exactness checking macros
#define ESHKOL_IS_EXACT(type)         (((type) & ESHKOL_VALUE_EXACT_FLAG) != 0)
#define ESHKOL_IS_INEXACT(type)       (((type) & ESHKOL_VALUE_INEXACT_FLAG) != 0)

// Type manipulation macros
#define ESHKOL_MAKE_EXACT(type)       ((type) | ESHKOL_VALUE_EXACT_FLAG)
#define ESHKOL_MAKE_INEXACT(type)     ((type) | ESHKOL_VALUE_INEXACT_FLAG)
// For new types, no masking needed. For types with exactness flags, mask them off.
#define ESHKOL_GET_BASE_TYPE(type)    ((type) & 0x3F)  // 6 bits for base type (0-63)

// ═══════════════════════════════════════════════════════════════════════════
// OBJECT HEADER SYSTEM (Foundation for Pointer Consolidation)
// All heap-allocated objects will be prefixed with this header.
// The header enables type consolidation: multiple specific types (cons, string,
// vector, etc.) are unified under HEAP_PTR with subtypes stored in the header.
// ═══════════════════════════════════════════════════════════════════════════

// Object flags for GC, linear types, and resource management
#define ESHKOL_OBJ_FLAG_MARKED    0x01  // GC mark bit
#define ESHKOL_OBJ_FLAG_LINEAR    0x02  // Linear type (must be consumed exactly once)
#define ESHKOL_OBJ_FLAG_BORROWED  0x04  // Currently borrowed (temporary access)
#define ESHKOL_OBJ_FLAG_CONSUMED  0x08  // Linear value has been consumed
#define ESHKOL_OBJ_FLAG_SHARED    0x10  // Reference-counted shared object
#define ESHKOL_OBJ_FLAG_WEAK      0x20  // Weak reference (doesn't prevent collection)
#define ESHKOL_OBJ_FLAG_PINNED    0x40  // Pinned in memory (no relocation)
#define ESHKOL_OBJ_FLAG_EXTERNAL  0x80  // External resource (needs explicit cleanup)

// Object header structure (8 bytes, prepended to all heap objects)
typedef struct eshkol_object_header {
    uint8_t  subtype;      // Distinguishes types within HEAP_PTR/CALLABLE/HANDLE
    uint8_t  flags;        // Object flags (GC marks, linear status, etc.)
    uint16_t ref_count;    // Reference count for shared objects (0 = not ref-counted)
    uint32_t size;         // Object size in bytes (excluding header)
} eshkol_object_header_t;

// Compile-time validation
<<<<<<< HEAD
static_assert(sizeof(eshkol_object_header_t) == 8,
               "Object header must be 8 bytes for alignment");
=======
ESHKOL_STATIC_ASSERT(sizeof(eshkol_object_header_t) == 8,
                     "Object header must be 8 bytes for alignment");
>>>>>>> 238318aa

// ───────────────────────────────────────────────────────────────────────────
// HEAP_PTR SUBTYPES (type = ESHKOL_VALUE_HEAP_PTR = 8)
// Data structures allocated on the arena
// ───────────────────────────────────────────────────────────────────────────
typedef enum {
    HEAP_SUBTYPE_CONS        = 0,   // Cons cell (pair/list node)
    HEAP_SUBTYPE_STRING      = 1,   // String (UTF-8 with length)
    HEAP_SUBTYPE_VECTOR      = 2,   // Heterogeneous vector
    HEAP_SUBTYPE_TENSOR      = 3,   // N-dimensional numeric tensor
    HEAP_SUBTYPE_MULTI_VALUE = 4,   // Multiple return values container
    HEAP_SUBTYPE_HASH        = 5,   // Hash table / dictionary
    HEAP_SUBTYPE_EXCEPTION   = 6,   // Exception object
    HEAP_SUBTYPE_RECORD      = 7,   // User-defined record type
    HEAP_SUBTYPE_BYTEVECTOR  = 8,   // Raw byte vector (R7RS)
    HEAP_SUBTYPE_PORT        = 9,   // I/O port
    // Reserved: 10-255 for future heap types
} heap_subtype_t;

// ───────────────────────────────────────────────────────────────────────────
// CALLABLE SUBTYPES (type = ESHKOL_VALUE_CALLABLE = 9)
// Function-like objects that can be invoked
// ───────────────────────────────────────────────────────────────────────────
typedef enum {
    CALLABLE_SUBTYPE_CLOSURE      = 0,  // Compiled closure (func_ptr + env)
    CALLABLE_SUBTYPE_LAMBDA_SEXPR = 1,  // Lambda as data (homoiconicity)
    CALLABLE_SUBTYPE_AD_NODE      = 2,  // Autodiff computation node
    CALLABLE_SUBTYPE_PRIMITIVE    = 3,  // Built-in primitive function
    CALLABLE_SUBTYPE_CONTINUATION = 4,  // First-class continuation (future)
    // Reserved: 5-255 for future callable types
} callable_subtype_t;

// ───────────────────────────────────────────────────────────────────────────
// HANDLE SUBTYPES (type = ESHKOL_VALUE_HANDLE = 16, future multimedia)
// External resources requiring explicit lifecycle management
// ───────────────────────────────────────────────────────────────────────────
typedef enum {
    HANDLE_SUBTYPE_WINDOW       = 0,   // Window/surface handle
    HANDLE_SUBTYPE_GL_CONTEXT   = 1,   // OpenGL/Vulkan/Metal context
    HANDLE_SUBTYPE_AUDIO_DEVICE = 2,   // Audio output device
    HANDLE_SUBTYPE_MIDI_PORT    = 3,   // MIDI I/O port
    HANDLE_SUBTYPE_CAMERA       = 4,   // Camera capture device
    HANDLE_SUBTYPE_SOCKET       = 5,   // Network socket
    HANDLE_SUBTYPE_FRAMEBUFFER  = 6,   // Offscreen render target
    HANDLE_SUBTYPE_FILE         = 7,   // File handle (distinct from PORT)
    HANDLE_SUBTYPE_THREAD       = 8,   // Thread handle
    HANDLE_SUBTYPE_MUTEX        = 9,   // Mutex/lock handle
    // Reserved: 10-255 for future handle types
} handle_subtype_t;

// ───────────────────────────────────────────────────────────────────────────
// BUFFER SUBTYPES (type = ESHKOL_VALUE_BUFFER = 17, future multimedia)
// Memory regions for zero-copy data transfer
// ───────────────────────────────────────────────────────────────────────────
typedef enum {
    BUFFER_SUBTYPE_RAW         = 0,   // Raw byte buffer
    BUFFER_SUBTYPE_IMAGE       = 1,   // Image pixel data
    BUFFER_SUBTYPE_AUDIO       = 2,   // Audio sample data
    BUFFER_SUBTYPE_VERTEX      = 3,   // GPU vertex buffer
    BUFFER_SUBTYPE_INDEX       = 4,   // GPU index buffer
    BUFFER_SUBTYPE_UNIFORM     = 5,   // GPU uniform buffer
    BUFFER_SUBTYPE_TEXTURE     = 6,   // Texture data
    BUFFER_SUBTYPE_MAPPED      = 7,   // Memory-mapped file
    // Reserved: 8-255 for future buffer types
} buffer_subtype_t;

// ───────────────────────────────────────────────────────────────────────────
// STREAM SUBTYPES (type = ESHKOL_VALUE_STREAM = 18, future multimedia)
// Async I/O and data flow pipelines
// ───────────────────────────────────────────────────────────────────────────
typedef enum {
    STREAM_SUBTYPE_BYTE        = 0,   // Raw byte stream
    STREAM_SUBTYPE_AUDIO       = 1,   // Audio sample stream
    STREAM_SUBTYPE_VIDEO       = 2,   // Video frame stream
    STREAM_SUBTYPE_MIDI        = 3,   // MIDI event stream
    STREAM_SUBTYPE_NETWORK     = 4,   // Network data stream
    STREAM_SUBTYPE_TRANSFORM   = 5,   // Transform/filter pipeline
    // Reserved: 6-255 for future stream types
} stream_subtype_t;

// ───────────────────────────────────────────────────────────────────────────
// EVENT SUBTYPES (type = ESHKOL_VALUE_EVENT = 19, future multimedia)
// Real-time event handling
// ───────────────────────────────────────────────────────────────────────────
typedef enum {
    EVENT_SUBTYPE_INPUT        = 0,   // Keyboard/mouse/touch input
    EVENT_SUBTYPE_WINDOW       = 1,   // Window resize/focus/close
    EVENT_SUBTYPE_AUDIO        = 2,   // Audio buffer ready/underrun
    EVENT_SUBTYPE_MIDI         = 3,   // MIDI note/CC/sysex
    EVENT_SUBTYPE_TIMER        = 4,   // Timer tick
    EVENT_SUBTYPE_NETWORK      = 5,   // Network packet/connection
    EVENT_SUBTYPE_CUSTOM       = 6,   // User-defined event
    // Reserved: 7-255 for future event types
} event_subtype_t;

// ───────────────────────────────────────────────────────────────────────────
// HEADER ACCESS MACROS
// These macros allow accessing the header from a data pointer
// Memory layout: [header (8 bytes)][object data (variable)]
// ───────────────────────────────────────────────────────────────────────────

// Get header pointer from data pointer (subtracts header size)
#define ESHKOL_GET_HEADER(data_ptr) \
    ((eshkol_object_header_t*)((uint8_t*)(data_ptr) - sizeof(eshkol_object_header_t)))

// Get data pointer from header pointer (adds header size)
#define ESHKOL_GET_DATA_PTR(header_ptr) \
    ((void*)((uint8_t*)(header_ptr) + sizeof(eshkol_object_header_t)))

// Get subtype from data pointer
#define ESHKOL_GET_SUBTYPE(data_ptr) \
    (ESHKOL_GET_HEADER(data_ptr)->subtype)

// Get flags from data pointer
#define ESHKOL_GET_FLAGS(data_ptr) \
    (ESHKOL_GET_HEADER(data_ptr)->flags)

// Set subtype on data pointer
#define ESHKOL_SET_SUBTYPE(data_ptr, st) \
    (ESHKOL_GET_HEADER(data_ptr)->subtype = (st))

// Set flags on data pointer
#define ESHKOL_SET_FLAGS(data_ptr, fl) \
    (ESHKOL_GET_HEADER(data_ptr)->flags = (fl))

// Check if object has specific flag
#define ESHKOL_HAS_FLAG(data_ptr, flag) \
    ((ESHKOL_GET_FLAGS(data_ptr) & (flag)) != 0)

// Set a specific flag
#define ESHKOL_ADD_FLAG(data_ptr, flag) \
    (ESHKOL_GET_HEADER(data_ptr)->flags |= (flag))

// Clear a specific flag
#define ESHKOL_CLEAR_FLAG(data_ptr, flag) \
    (ESHKOL_GET_HEADER(data_ptr)->flags &= ~(flag))

// Get object size from data pointer
#define ESHKOL_GET_OBJ_SIZE(data_ptr) \
    (ESHKOL_GET_HEADER(data_ptr)->size)

// Get reference count from data pointer
#define ESHKOL_GET_REF_COUNT(data_ptr) \
    (ESHKOL_GET_HEADER(data_ptr)->ref_count)

// Increment reference count (returns new count)
#define ESHKOL_INC_REF(data_ptr) \
    (++(ESHKOL_GET_HEADER(data_ptr)->ref_count))

// Decrement reference count (returns new count)
#define ESHKOL_DEC_REF(data_ptr) \
    (--(ESHKOL_GET_HEADER(data_ptr)->ref_count))

// ───────────────────────────────────────────────────────────────────────────
// COMPATIBILITY MACROS FOR TYPE CHECKING (Display System Use)
// ───────────────────────────────────────────────────────────────────────────
// These macros support BOTH legacy and consolidated formats for the display
// system to render old data. M1 Migration is COMPLETE - new code should use:
//   - HEAP_PTR type + ESHKOL_GET_SUBTYPE() to check heap subtypes
//   - CALLABLE type + ESHKOL_GET_SUBTYPE() to check callable subtypes
// ───────────────────────────────────────────────────────────────────────────

// Check if value is a cons cell (legacy CONS_PTR or new HEAP_PTR with CONS subtype)
#define ESHKOL_IS_CONS_COMPAT(val) \
    ((val).type == ESHKOL_VALUE_CONS_PTR || \
     ((val).type == ESHKOL_VALUE_HEAP_PTR && \
      (val).data.ptr_val != 0 && \
      ESHKOL_GET_SUBTYPE((void*)(val).data.ptr_val) == HEAP_SUBTYPE_CONS))

// Check if value is a string (legacy STRING_PTR or new HEAP_PTR with STRING subtype)
#define ESHKOL_IS_STRING_COMPAT(val) \
    ((val).type == ESHKOL_VALUE_STRING_PTR || \
     ((val).type == ESHKOL_VALUE_HEAP_PTR && \
      (val).data.ptr_val != 0 && \
      ESHKOL_GET_SUBTYPE((void*)(val).data.ptr_val) == HEAP_SUBTYPE_STRING))

// Check if value is a vector (legacy VECTOR_PTR or new HEAP_PTR with VECTOR subtype)
#define ESHKOL_IS_VECTOR_COMPAT(val) \
    ((val).type == ESHKOL_VALUE_VECTOR_PTR || \
     ((val).type == ESHKOL_VALUE_HEAP_PTR && \
      (val).data.ptr_val != 0 && \
      ESHKOL_GET_SUBTYPE((void*)(val).data.ptr_val) == HEAP_SUBTYPE_VECTOR))

// Check if value is a tensor (legacy TENSOR_PTR or new HEAP_PTR with TENSOR subtype)
#define ESHKOL_IS_TENSOR_COMPAT(val) \
    ((val).type == ESHKOL_VALUE_TENSOR_PTR || \
     ((val).type == ESHKOL_VALUE_HEAP_PTR && \
      (val).data.ptr_val != 0 && \
      ESHKOL_GET_SUBTYPE((void*)(val).data.ptr_val) == HEAP_SUBTYPE_TENSOR))

// Check if value is a hash table (legacy HASH_PTR or new HEAP_PTR with HASH subtype)
#define ESHKOL_IS_HASH_COMPAT(val) \
    ((val).type == ESHKOL_VALUE_HASH_PTR || \
     ((val).type == ESHKOL_VALUE_HEAP_PTR && \
      (val).data.ptr_val != 0 && \
      ESHKOL_GET_SUBTYPE((void*)(val).data.ptr_val) == HEAP_SUBTYPE_HASH))

// Check if value is an exception (legacy EXCEPTION or new HEAP_PTR with EXCEPTION subtype)
#define ESHKOL_IS_EXCEPTION_COMPAT(val) \
    ((val).type == ESHKOL_VALUE_EXCEPTION || \
     ((val).type == ESHKOL_VALUE_HEAP_PTR && \
      (val).data.ptr_val != 0 && \
      ESHKOL_GET_SUBTYPE((void*)(val).data.ptr_val) == HEAP_SUBTYPE_EXCEPTION))

// Check if value is a multi-value (ONLY new HEAP_PTR with MULTI_VALUE subtype)
#define ESHKOL_IS_MULTI_VALUE(val) \
    ((val).type == ESHKOL_VALUE_HEAP_PTR && \
     (val).data.ptr_val != 0 && \
     ESHKOL_GET_SUBTYPE((void*)(val).data.ptr_val) == HEAP_SUBTYPE_MULTI_VALUE)

// Check if value is a closure (legacy CLOSURE_PTR or new CALLABLE with CLOSURE subtype)
#define ESHKOL_IS_CLOSURE_COMPAT(val) \
    ((val).type == ESHKOL_VALUE_CLOSURE_PTR || \
     ((val).type == ESHKOL_VALUE_CALLABLE && \
      (val).data.ptr_val != 0 && \
      ESHKOL_GET_SUBTYPE((void*)(val).data.ptr_val) == CALLABLE_SUBTYPE_CLOSURE))

// Check if value is a lambda sexpr (legacy LAMBDA_SEXPR or new CALLABLE with LAMBDA_SEXPR subtype)
#define ESHKOL_IS_LAMBDA_SEXPR_COMPAT(val) \
    ((val).type == ESHKOL_VALUE_LAMBDA_SEXPR || \
     ((val).type == ESHKOL_VALUE_CALLABLE && \
      (val).data.ptr_val != 0 && \
      ESHKOL_GET_SUBTYPE((void*)(val).data.ptr_val) == CALLABLE_SUBTYPE_LAMBDA_SEXPR))

// Check if value is an AD node (legacy AD_NODE_PTR or new CALLABLE with AD_NODE subtype)
#define ESHKOL_IS_AD_NODE_COMPAT(val) \
    ((val).type == ESHKOL_VALUE_AD_NODE_PTR || \
     ((val).type == ESHKOL_VALUE_CALLABLE && \
      (val).data.ptr_val != 0 && \
      ESHKOL_GET_SUBTYPE((void*)(val).data.ptr_val) == CALLABLE_SUBTYPE_AD_NODE))

// Check if value is any heap pointer (legacy individual types OR new consolidated HEAP_PTR)
#define ESHKOL_IS_HEAP_PTR_COMPAT(val) \
    ((val).type == ESHKOL_VALUE_HEAP_PTR || \
     (val).type == ESHKOL_VALUE_CONS_PTR || \
     (val).type == ESHKOL_VALUE_STRING_PTR || \
     (val).type == ESHKOL_VALUE_VECTOR_PTR || \
     (val).type == ESHKOL_VALUE_TENSOR_PTR || \
     (val).type == ESHKOL_VALUE_HASH_PTR || \
     (val).type == ESHKOL_VALUE_EXCEPTION)

// Check if value is any callable (legacy individual types OR new consolidated CALLABLE)
#define ESHKOL_IS_CALLABLE_COMPAT(val) \
    ((val).type == ESHKOL_VALUE_CALLABLE || \
     (val).type == ESHKOL_VALUE_CLOSURE_PTR || \
     (val).type == ESHKOL_VALUE_LAMBDA_SEXPR || \
     (val).type == ESHKOL_VALUE_AD_NODE_PTR)

// Check if value is a multimedia handle
#define ESHKOL_IS_HANDLE(val) ((val).type == ESHKOL_VALUE_HANDLE)

// Check if value is a multimedia buffer
#define ESHKOL_IS_BUFFER(val) ((val).type == ESHKOL_VALUE_BUFFER)

// Check if value is a multimedia stream
#define ESHKOL_IS_STREAM(val) ((val).type == ESHKOL_VALUE_STREAM)

// Check if value is a multimedia event
#define ESHKOL_IS_EVENT(val)  ((val).type == ESHKOL_VALUE_EVENT)

// ═══════════════════════════════════════════════════════════════════════════
// END OBJECT HEADER SYSTEM
// ═══════════════════════════════════════════════════════════════════════════

// Dual number helper functions for forward-mode automatic differentiation
static inline eshkol_dual_number_t eshkol_make_dual(double value, double derivative) {
    eshkol_dual_number_t result;
    result.value = value;
    result.derivative = derivative;
    return result;
}

static inline double eshkol_dual_value(const eshkol_dual_number_t* d) {
    return d->value;
}

static inline double eshkol_dual_derivative(const eshkol_dual_number_t* d) {
    return d->derivative;
}

// ===== COMPUTATIONAL GRAPH NODE TYPES =====
// AD node types for reverse-mode automatic differentiation

typedef enum {
    AD_NODE_CONSTANT,
    AD_NODE_VARIABLE,
    AD_NODE_ADD,
    AD_NODE_SUB,
    AD_NODE_MUL,
    AD_NODE_DIV,
    AD_NODE_SIN,
    AD_NODE_COS,
    AD_NODE_EXP,
    AD_NODE_LOG,
    AD_NODE_POW,
    AD_NODE_NEG
} ad_node_type_t;

// Computational graph node for reverse-mode AD
// Stores the computational graph for backpropagation
typedef struct ad_node {
    ad_node_type_t type;     // Type of operation
    double value;            // Computed value during forward pass
    double gradient;         // Accumulated gradient during backward pass
    struct ad_node* input1;  // First parent node (null for constants/variables)
    struct ad_node* input2;  // Second parent node (null for unary ops)
    size_t id;              // Unique node ID for topological sorting
} ad_node_t;

// Computational graph tape for recording operations
// Maintains all nodes in evaluation order for backpropagation
typedef struct ad_tape {
    ad_node_t** nodes;       // Array of nodes in evaluation order
    size_t num_nodes;        // Current number of nodes
    size_t capacity;         // Allocated capacity
    ad_node_t** variables;   // Input variable nodes
    size_t num_variables;    // Number of input variables
} ad_tape_t;

// ===== CLOSURE ENVIRONMENT STRUCTURES =====
// Support for lexical closures - capturing parent scope variables

// Closure environment structure (arena-allocated)
// Holds captured variables from parent scope for nested functions
//
// VARIADIC ENCODING: The num_captures field encodes both capture count and variadic info:
//   - Bits 0-15:  num_captures (up to 65535 captures)
//   - Bits 16-31: fixed_param_count (up to 65535 fixed params)
//   - Bit 63:     is_variadic flag (1 = variadic, 0 = not variadic)
//
// Use the macros below to extract/encode these values:
#define CLOSURE_ENV_GET_NUM_CAPTURES(packed) ((packed) & 0xFFFF)
#define CLOSURE_ENV_GET_FIXED_PARAMS(packed) (((packed) >> 16) & 0xFFFF)
#define CLOSURE_ENV_IS_VARIADIC(packed) (((packed) >> 63) & 1)
#define CLOSURE_ENV_PACK(num_caps, fixed_params, is_var) \
    (((size_t)(num_caps) & 0xFFFF) | \
     (((size_t)(fixed_params) & 0xFFFF) << 16) | \
     ((size_t)(is_var) << 63))

typedef struct eshkol_closure_env {
    size_t num_captures;                  // Packed: num_captures | (fixed_params << 16) | (is_variadic << 63)
    eshkol_tagged_value_t captures[];     // Flexible array of captured values
} eshkol_closure_env_t;

// Compile-time size validation
<<<<<<< HEAD
static_assert(sizeof(eshkol_closure_env_t) == sizeof(size_t),
               "Closure environment header must be minimal");
=======
ESHKOL_STATIC_ASSERT(sizeof(eshkol_closure_env_t) == sizeof(size_t),
                     "Closure environment header must be minimal");
>>>>>>> 238318aa

// Closure return type constants (matches eshkol_value_type_t but with additional info)
// These are used to determine function behavior without calling it
#define CLOSURE_RETURN_UNKNOWN     0x00  // Return type not known (untyped lambda)
#define CLOSURE_RETURN_SCALAR      0x01  // Returns a scalar (int64 or double)
#define CLOSURE_RETURN_VECTOR      0x02  // Returns a vector/tensor
#define CLOSURE_RETURN_LIST        0x03  // Returns a list (cons cells)
#define CLOSURE_RETURN_FUNCTION    0x04  // Returns another function (higher-order)
#define CLOSURE_RETURN_BOOL        0x05  // Returns a boolean
#define CLOSURE_RETURN_STRING      0x06  // Returns a string
#define CLOSURE_RETURN_VOID        0x07  // Returns null/void

// Closure flags (stored in closure->flags field)
#define CLOSURE_FLAG_VARIADIC      0x01  // Closure accepts variadic arguments

// Full closure structure combining function pointer and environment
// This is what gets allocated when a closure-returning function is called
typedef struct eshkol_closure {
    uint64_t func_ptr;                    // Pointer to the lambda function
    eshkol_closure_env_t* env;            // Pointer to captured environment (may be NULL for no captures)
    uint64_t sexpr_ptr;                   // Pointer to S-expression representation for homoiconicity
    uint8_t return_type;                  // Return type category (CLOSURE_RETURN_*)
    uint8_t input_arity;                  // Number of expected input arguments (0-255)
    uint8_t flags;                        // Additional flags (reserved for future use)
    uint8_t reserved;                     // Padding for alignment
    uint32_t hott_type_id;                // HoTT TypeId for the return type (0 = unknown)
} eshkol_closure_t;

// Helper macros for closure type queries
#define CLOSURE_RETURNS_VECTOR(closure) ((closure)->return_type == CLOSURE_RETURN_VECTOR)
#define CLOSURE_RETURNS_SCALAR(closure) ((closure)->return_type == CLOSURE_RETURN_SCALAR)
#define CLOSURE_RETURNS_FUNCTION(closure) ((closure)->return_type == CLOSURE_RETURN_FUNCTION)
#define CLOSURE_TYPE_KNOWN(closure) ((closure)->return_type != CLOSURE_RETURN_UNKNOWN)

// Get closure return type from a tagged value
// Supports both consolidated CALLABLE type and legacy CLOSURE_PTR
static inline uint8_t eshkol_closure_get_return_type(eshkol_tagged_value_t tagged) {
    uint8_t base_type = tagged.type & 0x3F;  // Mask off flags

    // Check for consolidated CALLABLE type
    if (base_type == ESHKOL_VALUE_CALLABLE) {
        uint64_t ptr = tagged.data.ptr_val;
        if (!ptr) return CLOSURE_RETURN_UNKNOWN;
        // For CALLABLE, verify subtype is closure before reading
        eshkol_object_header_t* header = ESHKOL_GET_HEADER((void*)ptr);
        if (header->subtype != CALLABLE_SUBTYPE_CLOSURE) {
            return CLOSURE_RETURN_UNKNOWN;
        }
        eshkol_closure_t* closure = (eshkol_closure_t*)ptr;
        return closure->return_type;
    }

    // Legacy support: CLOSURE_PTR (deprecated)
    if (base_type == ESHKOL_VALUE_CLOSURE_PTR) {
        uint64_t ptr = tagged.data.ptr_val;
        eshkol_closure_t* closure = (eshkol_closure_t*)ptr;
        return closure ? closure->return_type : CLOSURE_RETURN_UNKNOWN;
    }

    return CLOSURE_RETURN_UNKNOWN;
}

// Check if a closure returns a vector (for autodiff)
static inline bool eshkol_closure_returns_vector(eshkol_tagged_value_t tagged) {
    return eshkol_closure_get_return_type(tagged) == CLOSURE_RETURN_VECTOR;
}

// Check if a closure returns a scalar (for autodiff)
static inline bool eshkol_closure_returns_scalar(eshkol_tagged_value_t tagged) {
    return eshkol_closure_get_return_type(tagged) == CLOSURE_RETURN_SCALAR;
}

// ===== END CLOSURE ENVIRONMENT STRUCTURES =====

// ===== EXCEPTION HANDLING STRUCTURES =====
// Support for R7RS-compatible exception handling (guard, raise, error)

// Exception type codes for built-in exception types
typedef enum {
    ESHKOL_EXCEPTION_ERROR = 0,        // Generic error
    ESHKOL_EXCEPTION_TYPE_ERROR,       // Type mismatch
    ESHKOL_EXCEPTION_FILE_ERROR,       // File operation failed
    ESHKOL_EXCEPTION_READ_ERROR,       // Read/parse error
    ESHKOL_EXCEPTION_SYNTAX_ERROR,     // Syntax error
    ESHKOL_EXCEPTION_RANGE_ERROR,      // Index out of bounds
    ESHKOL_EXCEPTION_ARITY_ERROR,      // Wrong number of arguments
    ESHKOL_EXCEPTION_DIVIDE_BY_ZERO,   // Division by zero
    ESHKOL_EXCEPTION_USER_DEFINED      // User-defined exception
} eshkol_exception_type_t;

// Exception object structure (arena-allocated)
typedef struct eshkol_exception {
    eshkol_exception_type_t type;      // Exception type code
    char* message;                      // Error message
    eshkol_tagged_value_t* irritants;   // Array of irritant values
    uint32_t num_irritants;             // Number of irritants
    uint32_t line;                      // Source line (0 = unknown)
    uint32_t column;                    // Source column (0 = unknown)
    char* filename;                     // Source filename (NULL = unknown)
} eshkol_exception_t;

// Exception handler entry for the handler stack
typedef struct eshkol_exception_handler {
    void* jmp_buf_ptr;                  // Pointer to setjmp buffer
    struct eshkol_exception_handler* prev;  // Previous handler in stack
} eshkol_exception_handler_t;

// Global exception state (thread-local in multi-threaded context)
// Current exception being handled (NULL if none)
extern eshkol_exception_t* g_current_exception;
// Top of exception handler stack (NULL if no handlers)
extern eshkol_exception_handler_t* g_exception_handler_stack;

// Exception API functions (implemented in arena_memory.cpp)
eshkol_exception_t* eshkol_make_exception(eshkol_exception_type_t type, const char* message);
eshkol_exception_t* eshkol_make_exception_with_header(eshkol_exception_type_t type, const char* message);
void eshkol_exception_add_irritant(eshkol_exception_t* exc, eshkol_tagged_value_t irritant);
void eshkol_exception_set_location(eshkol_exception_t* exc, uint32_t line, uint32_t column, const char* filename);
void eshkol_raise(eshkol_exception_t* exception);
void eshkol_push_exception_handler(void* jmp_buf_ptr);
void eshkol_pop_exception_handler(void);
int eshkol_exception_type_matches(eshkol_exception_t* exc, eshkol_exception_type_t type);

// Helper to create tagged exception value
static inline eshkol_tagged_value_t eshkol_make_exception_value(eshkol_exception_t* exc) {
    eshkol_tagged_value_t result;
    result.type = ESHKOL_VALUE_EXCEPTION;
    result.flags = 0;
    result.reserved = 0;
    result.data.ptr_val = (uint64_t)exc;
    return result;
}

// ===== END EXCEPTION HANDLING STRUCTURES =====

// ===== LAMBDA REGISTRY FOR HOMOICONICITY =====
// Runtime table mapping function pointers to their S-expression representations
// This enables full homoiconicity: (display (list double)) shows the lambda source

typedef struct eshkol_lambda_entry {
    uint64_t func_ptr;      // Function pointer as uint64
    uint64_t sexpr_ptr;     // Pointer to S-expression cons cell (0 if none)
    const char* name;       // Function name for debugging (may be NULL)
} eshkol_lambda_entry_t;

typedef struct eshkol_lambda_registry {
    eshkol_lambda_entry_t* entries;
    size_t count;
    size_t capacity;
} eshkol_lambda_registry_t;

// Global lambda registry (defined in arena_memory.cpp)
extern eshkol_lambda_registry_t* g_lambda_registry;

// Lambda registry API
void eshkol_lambda_registry_init(void);
void eshkol_lambda_registry_destroy(void);
void eshkol_lambda_registry_add(uint64_t func_ptr, uint64_t sexpr_ptr, const char* name);
uint64_t eshkol_lambda_registry_lookup(uint64_t func_ptr);

// ===== END LAMBDA REGISTRY =====

// ===== UNIFIED DISPLAY SYSTEM =====
// Single source of truth for displaying all Eshkol values

// Forward declaration for tagged cons cell
struct arena_tagged_cons_cell;

// Display options for customizing output
typedef struct eshkol_display_opts {
    int max_depth;          // Maximum recursion depth (default: 100)
    int current_depth;      // Current depth (internal use)
    uint8_t quote_strings;  // Quote strings with "" (true for 'write', false for 'display')
    uint8_t show_types;     // Debug: show type tags
    void* output;           // Output stream (FILE*, default: stdout)
} eshkol_display_opts_t;

// Default display options
static inline eshkol_display_opts_t eshkol_display_default_opts(void) {
    eshkol_display_opts_t opts;
    opts.max_depth = 100;
    opts.current_depth = 0;
    opts.quote_strings = 0;
    opts.show_types = 0;
    opts.output = 0;  // NULL means stdout
    return opts;
}

// Main display functions (implemented in arena_memory.cpp)
void eshkol_display_value(const eshkol_tagged_value_t* value);
void eshkol_display_value_opts(const eshkol_tagged_value_t* value, eshkol_display_opts_t* opts);
void eshkol_write_value(const eshkol_tagged_value_t* value);  // Scheme 'write' semantics

// Display a list (cons cell chain)
void eshkol_display_list(uint64_t cons_ptr, eshkol_display_opts_t* opts);

// Display a lambda by looking up its S-expression in the registry
void eshkol_display_lambda(uint64_t func_ptr, eshkol_display_opts_t* opts);

// Display a closure by extracting its embedded S-expression
void eshkol_display_closure(uint64_t closure_ptr, eshkol_display_opts_t* opts);

// ===== END UNIFIED DISPLAY SYSTEM =====

// ===== END COMPUTATIONAL GRAPH TYPES =====

// ===== HoTT TYPE SYSTEM =====
// Homotopy Type Theory inspired type expressions for static type checking

// Type expression kinds
typedef enum {
    HOTT_TYPE_INVALID,
    // Primitive types
    HOTT_TYPE_INTEGER,      // integer
    HOTT_TYPE_REAL,         // real (double)
    HOTT_TYPE_NUMBER,       // number (supertype of integer and real)
    HOTT_TYPE_BOOLEAN,      // boolean
    HOTT_TYPE_STRING,       // string
    HOTT_TYPE_CHAR,         // char
    HOTT_TYPE_SYMBOL,       // symbol
    HOTT_TYPE_NULL,         // null (empty list)
    HOTT_TYPE_ANY,          // any (top type)
    HOTT_TYPE_NOTHING,      // nothing (bottom type)
    // Compound types
    HOTT_TYPE_ARROW,        // (-> a b) function type
    HOTT_TYPE_PRODUCT,      // (* a b) product type
    HOTT_TYPE_SUM,          // (+ a b) sum type (either)
    HOTT_TYPE_LIST,         // (list a) list type
    HOTT_TYPE_VECTOR,       // (vector a) vector type
    HOTT_TYPE_TENSOR,       // (tensor a) tensor type (multi-dimensional array)
    HOTT_TYPE_PAIR,         // (pair a b) cons pair type
    // Polymorphic types
    HOTT_TYPE_VAR,          // type variable (e.g., 'a in forall)
    HOTT_TYPE_FORALL,       // (forall (a b ...) type) universal quantification
    // Advanced types (future)
    HOTT_TYPE_DEPENDENT,    // dependent type (Pi type)
    HOTT_TYPE_PATH,         // path type (identity type)
    HOTT_TYPE_UNIVERSE      // universe level
} hott_type_kind_t;

// Forward declaration
struct hott_type_expr;

// Type expression structure
typedef struct hott_type_expr {
    hott_type_kind_t kind;
    union {
        // For type variables: the variable name
        char* var_name;

        // For arrow types: domain -> codomain
        struct {
            struct hott_type_expr** param_types;  // Array of parameter types
            uint64_t num_params;
            struct hott_type_expr* return_type;
        } arrow;

        // For forall types: quantified variables and body
        struct {
            char** type_vars;           // Array of type variable names
            uint64_t num_vars;
            struct hott_type_expr* body;
        } forall;

        // For compound types: list, vector, etc.
        struct {
            struct hott_type_expr* element_type;
        } container;

        // For pair/product types
        struct {
            struct hott_type_expr* left;
            struct hott_type_expr* right;
        } pair;

        // For sum types
        struct {
            struct hott_type_expr* left;
            struct hott_type_expr* right;
        } sum;

        // For universe types
        struct {
            uint32_t level;  // Universe level (U0, U1, U2, ...)
        } universe;
    };
} hott_type_expr_t;

// Helper macros for type construction
#define HOTT_MAKE_PRIMITIVE(kind) ((hott_type_expr_t){.kind = (kind)})

// ===== END HoTT TYPE SYSTEM =====

// ===== PATTERN MATCHING SYSTEM =====

// Pattern types for match expressions
typedef enum {
    PATTERN_INVALID,
    PATTERN_LITERAL,      // Literal value: 42, "hello", #t
    PATTERN_VARIABLE,     // Variable binding: x, y, z
    PATTERN_WILDCARD,     // Wildcard: _
    PATTERN_CONS,         // Cons pattern: (cons car cdr)
    PATTERN_LIST,         // List pattern: (list x y z ...)
    PATTERN_PREDICATE,    // Predicate: (? pred)
    PATTERN_OR            // Or pattern: (or p1 p2)
} pattern_type_t;

// Forward declarations
struct eshkol_pattern;
struct eshkol_ast;

// Pattern structure for match expressions
typedef struct eshkol_pattern {
    pattern_type_t type;
    union {
        // PATTERN_LITERAL: stores the literal value
        struct {
            struct eshkol_ast *value;
        } literal;

        // PATTERN_VARIABLE: variable name to bind
        struct {
            char *name;
        } variable;

        // PATTERN_CONS: (cons car_pat cdr_pat)
        struct {
            struct eshkol_pattern *car_pattern;
            struct eshkol_pattern *cdr_pattern;
        } cons;

        // PATTERN_LIST: (list pat1 pat2 ...)
        struct {
            struct eshkol_pattern **patterns;
            uint64_t num_patterns;
        } list;

        // PATTERN_PREDICATE: (? pred-expr)
        struct {
            struct eshkol_ast *predicate;
        } predicate;

        // PATTERN_OR: (or pat1 pat2 ...)
        struct {
            struct eshkol_pattern **patterns;
            uint64_t num_patterns;
        } or_pat;
    };
} eshkol_pattern_t;

// Match clause structure
typedef struct eshkol_match_clause {
    eshkol_pattern_t *pattern;      // Pattern to match
    struct eshkol_ast *guard;       // Optional (when ...) guard expression
    struct eshkol_ast *body;        // Body expression
} eshkol_match_clause_t;

// ===== END PATTERN MATCHING SYSTEM =====

// ═══════════════════════════════════════════════════════════════════════════
// MACRO SYSTEM (syntax-rules)
// Implements hygienic macros via pattern matching and template substitution.
// Pattern: ((macro-name args...) template)
// Supports: literals, pattern variables, ellipsis (...), nested patterns
// ═══════════════════════════════════════════════════════════════════════════

// Macro pattern element types
typedef enum {
    MACRO_PAT_LITERAL,      // Literal identifier that must match exactly
    MACRO_PAT_VARIABLE,     // Pattern variable to capture value
    MACRO_PAT_ELLIPSIS,     // Ellipsis marker for repetition (...)
    MACRO_PAT_LIST,         // Nested list pattern
    MACRO_PAT_IMPROPER      // Improper list pattern (x . rest)
} macro_pattern_type_t;

// Forward declaration
struct eshkol_macro_pattern;

// Macro pattern element
typedef struct eshkol_macro_pattern {
    macro_pattern_type_t type;
    union {
        // MACRO_PAT_LITERAL / MACRO_PAT_VARIABLE
        char *identifier;

        // MACRO_PAT_LIST / MACRO_PAT_IMPROPER
        struct {
            struct eshkol_macro_pattern **elements;
            uint64_t num_elements;
            struct eshkol_macro_pattern *rest;  // For improper lists only
        } list;
    };
    uint8_t followed_by_ellipsis;  // True if this element is followed by ...
} eshkol_macro_pattern_t;

// Template element types (for template construction)
typedef enum {
    MACRO_TPL_LITERAL,      // Literal value (copied as-is)
    MACRO_TPL_VARIABLE,     // Pattern variable reference
    MACRO_TPL_LIST,         // List constructor
    MACRO_TPL_ELLIPSIS      // Repetition of preceding element
} macro_template_type_t;

// Forward declaration
struct eshkol_macro_template;

// Macro template element
typedef struct eshkol_macro_template {
    macro_template_type_t type;
    union {
        // MACRO_TPL_LITERAL
        struct eshkol_ast *literal;

        // MACRO_TPL_VARIABLE
        char *variable_name;

        // MACRO_TPL_LIST
        struct {
            struct eshkol_macro_template **elements;
            uint64_t num_elements;
        } list;
    };
    uint8_t followed_by_ellipsis;  // True if template element followed by ...
} eshkol_macro_template_t;

// Macro rule: (pattern template)
typedef struct eshkol_macro_rule {
    eshkol_macro_pattern_t *pattern;    // Pattern to match (including macro name)
    eshkol_macro_template_t *template_; // Template for expansion
} eshkol_macro_rule_t;

// Macro definition: (define-syntax name (syntax-rules (literals...) rules...))
typedef struct eshkol_macro_def {
    char *name;                         // Macro name
    char **literals;                    // Literal identifiers that must match exactly
    uint64_t num_literals;
    eshkol_macro_rule_t *rules;         // Array of rules
    uint64_t num_rules;
} eshkol_macro_def_t;

// ===== END MACRO SYSTEM =====

typedef enum {
    ESHKOL_INVALID_OP,
    ESHKOL_COMPOSE_OP,
    ESHKOL_IF_OP,
    ESHKOL_ADD_OP,
    ESHKOL_SUB_OP,
    ESHKOL_MUL_OP,
    ESHKOL_DIV_OP,
    ESHKOL_CALL_OP,
    ESHKOL_DEFINE_OP,
    ESHKOL_SEQUENCE_OP,
    ESHKOL_EXTERN_OP,
    ESHKOL_EXTERN_VAR_OP,
    ESHKOL_LAMBDA_OP,
    ESHKOL_LET_OP,
    ESHKOL_LET_STAR_OP,  // let* - sequential bindings
    ESHKOL_LETREC_OP,    // letrec - recursive bindings (all bindings visible to all values)
    ESHKOL_AND_OP,       // short-circuit and
    ESHKOL_OR_OP,        // short-circuit or
    ESHKOL_COND_OP,      // multi-branch conditional
    ESHKOL_CASE_OP,      // case expression (switch on value)
    ESHKOL_MATCH_OP,     // pattern matching (match expr (pattern body) ...)
    ESHKOL_DO_OP,        // do loop (iteration construct)
    ESHKOL_WHEN_OP,      // when - one-armed if (execute when true)
    ESHKOL_UNLESS_OP,    // unless - negated when (execute when false)
    ESHKOL_QUOTE_OP,     // quote - literal data
    ESHKOL_QUASIQUOTE_OP,        // quasiquote (`) - template with unquotes
    ESHKOL_UNQUOTE_OP,           // unquote (,) - escape from quasiquote
    ESHKOL_UNQUOTE_SPLICING_OP,  // unquote-splicing (,@) - splice list into quasiquote
    ESHKOL_SET_OP,       // set! - variable mutation
    ESHKOL_DEFINE_TYPE_OP, // define-type - type alias definition
    ESHKOL_IMPORT_OP,    // import - load another Eshkol file (legacy string path)
    ESHKOL_REQUIRE_OP,   // require - import module by symbolic name (new module system)
    ESHKOL_PROVIDE_OP,   // provide - export symbols from module
    // Memory management operators (OALR - Ownership-Aware Lexical Regions)
    ESHKOL_WITH_REGION_OP,  // with-region - lexical region for batch allocation/free
    ESHKOL_OWNED_OP,        // owned - linear type for resources
    ESHKOL_MOVE_OP,         // move - transfer ownership
    ESHKOL_BORROW_OP,       // borrow - temporary read-only access
    ESHKOL_SHARED_OP,       // shared - reference-counted allocation
    ESHKOL_WEAK_REF_OP,     // weak-ref - weak reference (doesn't prevent cleanup)
    ESHKOL_TENSOR_OP,
    ESHKOL_DIFF_OP,
    // Automatic differentiation operators
    ESHKOL_DERIVATIVE_OP,
    ESHKOL_GRADIENT_OP,
    ESHKOL_JACOBIAN_OP,
    ESHKOL_HESSIAN_OP,
    ESHKOL_DIVERGENCE_OP,
    ESHKOL_CURL_OP,
    ESHKOL_LAPLACIAN_OP,
    ESHKOL_DIRECTIONAL_DERIV_OP,
    // HoTT Type System operators
    ESHKOL_TYPE_ANNOTATION_OP,  // (: name type) - standalone type declaration
    ESHKOL_FORALL_OP,           // (forall (a b) type) - polymorphic type
    // Exception handling operators
    ESHKOL_GUARD_OP,            // (guard (var clause ...) body ...) - exception handler
    ESHKOL_RAISE_OP,            // (raise exception) - raise exception
    // Multiple return values operators
    ESHKOL_LET_VALUES_OP,       // (let-values (((vars ...) producer) ...) body)
    ESHKOL_LET_STAR_VALUES_OP,  // (let*-values (((vars ...) producer) ...) body) - sequential
    ESHKOL_VALUES_OP,           // (values v1 v2 ...) - return multiple values
    ESHKOL_CALL_WITH_VALUES_OP, // (call-with-values producer consumer)
    // Macro system operators
    ESHKOL_DEFINE_SYNTAX_OP     // (define-syntax name (syntax-rules ...))
} eshkol_op_t;

struct eshkol_ast;
struct eshkol_operation;

typedef struct eshkol_operation {
    eshkol_op_t op;
    union {
        struct {
            struct eshkol_ast *base;
            struct eshkol_ast *ptr;
        } assign_op;
        struct {
            struct eshkol_ast *func_a;
            struct eshkol_ast *func_b;
        } compose_op;
        struct {
            struct eshkol_operation *if_true;
            struct eshkol_operation *if_false;
        } if_op;
        struct {
            struct eshkol_ast *func;
            struct eshkol_ast *variables;
            uint64_t num_vars;
        } call_op;
        struct {
            char *name;
            struct eshkol_ast *value;
            uint8_t is_function;
            struct eshkol_ast *parameters;
            uint64_t num_params;
            uint8_t is_variadic;      // True if function accepts variable arguments
            char *rest_param;         // Name of rest parameter (for variadic functions)
            uint8_t is_external;      // True if function is external (body from linked .o)
            // HoTT type annotations
            hott_type_expr_t *return_type;    // Return type annotation (NULL if not annotated)
            hott_type_expr_t **param_types;   // Array of parameter type annotations (NULL entries for unannotated)
        } define_op;
        struct {
            struct eshkol_ast *expressions;
            uint64_t num_expressions;
        } sequence_op;
        struct {
            char *name;
            char *real_name;
            char *return_type;
            struct eshkol_ast *parameters;
            uint64_t num_params;
        } extern_op;
        struct {
            char *name;
            char *type;
        } extern_var_op;
	struct {
	           struct eshkol_ast *parameters;
	           uint64_t num_params;
	           struct eshkol_ast *body;
	           struct eshkol_ast *captured_vars;
	           uint64_t num_captured;
	           uint8_t is_variadic;       // True if lambda accepts variable arguments
	           char *rest_param;          // Name of rest parameter (for variadic lambdas)
	           // HoTT type annotations
	           hott_type_expr_t *return_type;    // Return type annotation (NULL if not annotated)
	           hott_type_expr_t **param_types;   // Array of parameter type annotations (NULL entries for unannotated)
	       } lambda_op;
	       struct {
	           struct eshkol_ast *bindings;      // Array of (variable value) pairs
	           uint64_t num_bindings;
	           struct eshkol_ast *body;
	           char *name;                       // Named let: loop name (NULL for regular let)
	           // HoTT type annotations for bindings
	           hott_type_expr_t **binding_types; // Array of type annotations (NULL entries for unannotated)
	       } let_op;
	       struct {
	           char *name;                       // Variable name to mutate
	           struct eshkol_ast *value;         // New value
	       } set_op;
	       struct {
	           char *name;                       // Type alias name
	           hott_type_expr_t *type_expr;      // The type expression this aliases
	           char **type_params;               // Type parameter names (for parameterized types)
	           uint64_t num_type_params;         // Number of type parameters
	       } define_type_op;
	       struct {
	           char *path;                       // Path to file to import
	       } import_op;
	       struct {
	           char **module_names;              // Array of symbolic module names (e.g., "data.json")
	           uint64_t num_modules;             // Number of modules to require
	       } require_op;
	       struct {
	           char **export_names;              // Array of exported symbol names
	           uint64_t num_exports;             // Number of symbols to export
	       } provide_op;
	       // ===== MEMORY MANAGEMENT OPERATIONS (OALR) =====
	       struct {
	           char *name;                       // Optional region name (NULL for anonymous)
	           uint64_t size_hint;               // Optional size hint in bytes (0 for default)
	           struct eshkol_ast *body;          // Body expressions to execute in region
	           uint64_t num_body_exprs;          // Number of body expressions
	       } with_region_op;
	       struct {
	           struct eshkol_ast *value;         // Value to mark as owned
	       } owned_op;
	       struct {
	           struct eshkol_ast *value;         // Value to transfer ownership of
	       } move_op;
	       struct {
	           struct eshkol_ast *value;         // Value to borrow
	           struct eshkol_ast *body;          // Body expressions during borrow
	           uint64_t num_body_exprs;          // Number of body expressions
	       } borrow_op;
	       struct {
	           struct eshkol_ast *value;         // Value to make shared (ref-counted)
	       } shared_op;
	       struct {
	           struct eshkol_ast *value;         // Shared value to create weak ref from
	       } weak_ref_op;
	       // ===== END MEMORY MANAGEMENT OPERATIONS =====
	       struct {
            struct eshkol_ast *elements;
            uint64_t *dimensions;
            uint64_t num_dimensions;
            uint64_t total_elements;
        } tensor_op;
        struct {
            struct eshkol_ast *expression;  // Expression to differentiate
            char *variable;                 // Variable to differentiate with respect to
        } diff_op;
        struct {
            struct eshkol_ast *function;    // Function to differentiate (lambda or function reference)
            struct eshkol_ast *point;       // Point to evaluate derivative at
            uint8_t mode;                   // 0=forward, 1=reverse, 2=auto (for future use)
        } derivative_op;
        struct {
            struct eshkol_ast *function;    // Scalar field function: ℝⁿ → ℝ
            struct eshkol_ast *point;       // Point to evaluate gradient at
        } gradient_op;
        struct {
            struct eshkol_ast *function;    // Vector field function: ℝⁿ → ℝᵐ
            struct eshkol_ast *point;       // Point to evaluate jacobian at
        } jacobian_op;
        struct {
            struct eshkol_ast *function;    // Scalar field function: ℝⁿ → ℝ
            struct eshkol_ast *point;       // Point to evaluate hessian at
        } hessian_op;
        struct {
            struct eshkol_ast *function;    // Vector field function: ℝⁿ → ℝⁿ
            struct eshkol_ast *point;       // Point to evaluate divergence at
        } divergence_op;
        struct {
            struct eshkol_ast *function;    // Vector field function: ℝ³ → ℝ³
            struct eshkol_ast *point;       // Point to evaluate curl at
        } curl_op;
        struct {
            struct eshkol_ast *function;    // Scalar field function: ℝⁿ → ℝ
            struct eshkol_ast *point;       // Point to evaluate laplacian at
        } laplacian_op;
        struct {
            struct eshkol_ast *function;    // Scalar field function: ℝⁿ → ℝ
            struct eshkol_ast *point;       // Point to evaluate directional derivative at
            struct eshkol_ast *direction;   // Direction vector
        } directional_deriv_op;
        // ===== HoTT Type System Operations =====
        struct {
            char *name;                     // Name being annotated
            hott_type_expr_t *type_expr;    // The type expression
        } type_annotation_op;
        struct {
            char **type_vars;               // Quantified type variable names
            uint64_t num_vars;
            hott_type_expr_t *body;         // Body type expression
        } forall_op;
        // ===== EXCEPTION HANDLING OPERATIONS =====
        struct {
            char *var_name;                 // Exception variable name (bound in clauses)
            struct eshkol_ast *clauses;     // Array of guard clauses: ((test expr ...) ...)
            uint64_t num_clauses;           // Number of clauses
            struct eshkol_ast *body;        // Body expressions to evaluate
            uint64_t num_body_exprs;        // Number of body expressions
        } guard_op;
        struct {
            struct eshkol_ast *exception;   // Exception value to raise
        } raise_op;
        // ===== END EXCEPTION HANDLING OPERATIONS =====
        // ===== MULTIPLE RETURN VALUES OPERATIONS =====
        struct {
            struct eshkol_ast *expressions; // Array of expressions to return
            uint64_t num_values;            // Number of values to return
        } values_op;
        struct {
            struct eshkol_ast *producer;    // Thunk that produces multiple values
            struct eshkol_ast *consumer;    // Function that consumes multiple values
        } call_with_values_op;
        struct {
            // Each binding is: ((var1 var2 ...) producer)
            // Stored as array of structs containing var names and producer
            char ***binding_vars;           // Array of arrays of variable names
            uint64_t *binding_var_counts;   // Count of vars per binding
            struct eshkol_ast *producers;   // Array of producer expressions
            uint64_t num_bindings;          // Number of bindings
            struct eshkol_ast *body;        // Body expression
        } let_values_op;
        // ===== END MULTIPLE RETURN VALUES OPERATIONS =====
        // ===== PATTERN MATCHING OPERATIONS =====
        struct {
            struct eshkol_ast *expr;             // Expression to match against
            eshkol_match_clause_t *clauses;      // Array of match clauses
            uint64_t num_clauses;                // Number of clauses
        } match_op;
        // ===== END PATTERN MATCHING OPERATIONS =====

        // ===== MACRO OPERATIONS =====
        struct {
            eshkol_macro_def_t *macro;           // Macro definition
        } define_syntax_op;
        // ===== END MACRO OPERATIONS =====
    };
} eshkol_operations_t;

typedef struct eshkol_ast {
    eshkol_type_t type;
    union {
        void *untyped_data;
        uint8_t uint8_val;
        uint16_t uint16_val;
        uint32_t uint32_val;
        uint64_t uint64_val;
        int8_t int8_val;
        int16_t int16_val;
        int32_t int32_val;
        int64_t int64_val;
        double double_val;
        struct {
            char *ptr;
            uint64_t size;
        } str_val;
        struct {
            char *id;
            uint8_t is_lambda;
            eshkol_operations_t *func_commands;
            struct eshkol_ast *variables;
            uint64_t num_variables;
            uint64_t size;
            uint8_t is_variadic;      // True if function accepts variable arguments
            char *rest_param;         // Name of rest parameter (for variadic functions)
            // HoTT type annotations (for inline annotations like (x : int))
            hott_type_expr_t **param_types;   // Array of parameter type annotations
            hott_type_expr_t *return_type;    // Return type annotation (optional)
        } eshkol_func;
        struct {
            char *id;
            struct eshkol_ast *data;
        } variable;
        struct {
            struct eshkol_ast *car;
            struct eshkol_ast *cdr;
        } cons_cell;
        struct {
            struct eshkol_ast *elements;
            uint64_t *dimensions;
            uint64_t num_dimensions;
            uint64_t total_elements;
        } tensor_val;
        eshkol_operations_t operation;
    };
    // HoTT type system: inferred type from type checker
    // Packed format: bits 0-15 = TypeId.id, bits 16-23 = universe level, bits 24-31 = flags
    // Value 0 means "not yet type-checked"
    uint32_t inferred_hott_type;

    // Source location for error reporting
    uint32_t line;      // 1-based line number (0 = unknown)
    uint32_t column;    // 1-based column number (0 = unknown)
} eshkol_ast_t;

void eshkol_ast_clean(eshkol_ast_t *ast);
void eshkol_ast_pretty_print(const eshkol_ast_t *ast, int indent);

// Symbolic differentiation AST helpers
eshkol_ast_t* eshkol_alloc_symbolic_ast(void);
eshkol_ast_t* eshkol_make_var_ast(const char* name);
eshkol_ast_t* eshkol_make_int_ast(int64_t value);
eshkol_ast_t* eshkol_make_double_ast(double value);
eshkol_ast_t* eshkol_make_binary_op_ast(const char* op, eshkol_ast_t* left, eshkol_ast_t* right);
eshkol_ast_t* eshkol_make_unary_call_ast(const char* func, eshkol_ast_t* arg);
eshkol_ast_t* eshkol_copy_ast(const eshkol_ast_t* ast);

// REPL display helper
eshkol_ast_t* eshkol_wrap_with_display(eshkol_ast_t* expr);

// ===== HoTT Type Expression Helpers =====
// Create primitive type expressions
hott_type_expr_t* hott_make_integer_type(void);
hott_type_expr_t* hott_make_real_type(void);
hott_type_expr_t* hott_make_boolean_type(void);
hott_type_expr_t* hott_make_string_type(void);
hott_type_expr_t* hott_make_char_type(void);
hott_type_expr_t* hott_make_symbol_type(void);
hott_type_expr_t* hott_make_null_type(void);
hott_type_expr_t* hott_make_any_type(void);
hott_type_expr_t* hott_make_nothing_type(void);

// Create type variables
hott_type_expr_t* hott_make_type_var(const char* name);

// Create compound types
hott_type_expr_t* hott_make_arrow_type(hott_type_expr_t** param_types, uint64_t num_params, hott_type_expr_t* return_type);
hott_type_expr_t* hott_make_list_type(hott_type_expr_t* element_type);
hott_type_expr_t* hott_make_vector_type(hott_type_expr_t* element_type);
hott_type_expr_t* hott_make_tensor_type(hott_type_expr_t* element_type);
hott_type_expr_t* hott_make_pair_type(hott_type_expr_t* left, hott_type_expr_t* right);
hott_type_expr_t* hott_make_product_type(hott_type_expr_t* left, hott_type_expr_t* right);
hott_type_expr_t* hott_make_sum_type(hott_type_expr_t* left, hott_type_expr_t* right);
hott_type_expr_t* hott_make_forall_type(char** type_vars, uint64_t num_vars, hott_type_expr_t* body);

// Copy and free type expressions
hott_type_expr_t* hott_copy_type_expr(const hott_type_expr_t* type);
void hott_free_type_expr(hott_type_expr_t* type);

// Type expression to string (for display/error messages)
char* hott_type_to_string(const hott_type_expr_t* type);

// ===== Inferred HoTT Type Helpers =====
// Pack/unpack TypeId to/from uint32_t for AST storage
// Format: bits 0-15 = id, bits 16-23 = universe, bits 24-31 = flags

static inline uint32_t hott_pack_type_id(uint16_t id, uint8_t universe, uint8_t flags) {
    return (uint32_t)id | ((uint32_t)universe << 16) | ((uint32_t)flags << 24);
}

static inline uint16_t hott_unpack_type_id(uint32_t packed) {
    return (uint16_t)(packed & 0xFFFF);
}

static inline uint8_t hott_unpack_universe(uint32_t packed) {
    return (uint8_t)((packed >> 16) & 0xFF);
}

static inline uint8_t hott_unpack_flags(uint32_t packed) {
    return (uint8_t)((packed >> 24) & 0xFF);
}

static inline int hott_type_is_set(uint32_t packed) {
    return packed != 0;
}

#ifdef __cplusplus
};

// Parse next AST from file stream
eshkol_ast_t eshkol_parse_next_ast(std::ifstream &in_file);

// Parse next AST from any input stream (including string streams for stdlib)
eshkol_ast_t eshkol_parse_next_ast_from_stream(std::istream &in_stream);

#endif

#endif<|MERGE_RESOLUTION|>--- conflicted
+++ resolved
@@ -141,13 +141,8 @@
 } eshkol_tagged_value_t;
 
 // Compile-time size validation for tagged values
-<<<<<<< HEAD
-static_assert(sizeof(eshkol_tagged_value_t) <= 16,
-               "Tagged value must fit in 16 bytes for efficiency");
-=======
 ESHKOL_STATIC_ASSERT(sizeof(eshkol_tagged_value_t) <= 16,
                      "Tagged value must fit in 16 bytes for efficiency");
->>>>>>> 238318aa
 
 // Dual number for forward-mode automatic differentiation
 // Stores value and derivative simultaneously for efficient chain rule computation
@@ -157,13 +152,8 @@
 } eshkol_dual_number_t;
 
 // Compile-time size validation for dual numbers
-<<<<<<< HEAD
-static_assert(sizeof(eshkol_dual_number_t) == 16,
-               "Dual number must be 16 bytes for cache efficiency");
-=======
 ESHKOL_STATIC_ASSERT(sizeof(eshkol_dual_number_t) == 16,
                      "Dual number must be 16 bytes for cache efficiency");
->>>>>>> 238318aa
 
 // Helper functions for tagged value manipulation
 static inline eshkol_tagged_value_t eshkol_make_int64(int64_t val, bool exact) {
@@ -302,13 +292,8 @@
 } eshkol_object_header_t;
 
 // Compile-time validation
-<<<<<<< HEAD
-static_assert(sizeof(eshkol_object_header_t) == 8,
-               "Object header must be 8 bytes for alignment");
-=======
 ESHKOL_STATIC_ASSERT(sizeof(eshkol_object_header_t) == 8,
                      "Object header must be 8 bytes for alignment");
->>>>>>> 238318aa
 
 // ───────────────────────────────────────────────────────────────────────────
 // HEAP_PTR SUBTYPES (type = ESHKOL_VALUE_HEAP_PTR = 8)
@@ -654,13 +639,8 @@
 } eshkol_closure_env_t;
 
 // Compile-time size validation
-<<<<<<< HEAD
-static_assert(sizeof(eshkol_closure_env_t) == sizeof(size_t),
-               "Closure environment header must be minimal");
-=======
 ESHKOL_STATIC_ASSERT(sizeof(eshkol_closure_env_t) == sizeof(size_t),
                      "Closure environment header must be minimal");
->>>>>>> 238318aa
 
 // Closure return type constants (matches eshkol_value_type_t but with additional info)
 // These are used to determine function behavior without calling it
